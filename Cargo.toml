--- conflicted
+++ resolved
@@ -4,9 +4,6 @@
   "summer-boot-actuator",
   "summer-boot-autoconfigure",
   "summer-boot-tests",
-<<<<<<< HEAD
   "summer-boot-codegen",
-=======
   "summer-boot-tools",
->>>>>>> 04d5407d
 ]