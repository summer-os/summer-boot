--- conflicted
+++ resolved
@@ -21,10 +21,7 @@
 serde_json = "1"
 tokio = { version = "1", features = ["full"]}
 socket2 = "0.4.4"
-<<<<<<< HEAD
-summer-boot-codegen = { version = "0.1.0", path = "../summer-boot-codegen", optional = true }
-=======
 
 # summer dependencies
 summer-boot-actuator = { version = "0.1.0", path = "../summer-boot-actuator"}
->>>>>>> 04d5407d
+summer-boot-codegen = { version = "0.1.0", path = "../summer-boot-codegen", optional = true }